import os
import torch
import numpy as np
from typing import Optional, Dict, Any, List, Tuple


from datasets import Dataset
from transformers import (
    AutoTokenizer,
    AutoModelForTokenClassification,
    TrainingArguments, 
    Trainer,
    DataCollatorForTokenClassification
)
from torch.optim.lr_scheduler import ReduceLROnPlateau
from sklearn.metrics import (
    accuracy_score, 
    precision_recall_fscore_support, 
    classification_report
)

class PropagandaDetector:
    def __init__(self, 
                 model_name: str = 'distilbert-base-uncased', 
                 output_dir: str = "propaganda_detector",
                 max_span_length: int = 512,
                 resume_from_checkpoint: Optional[str] = None):
        """
        Initialize the Propaganda Detector.
        
        Args:
            model_name (str): Base model to use
            output_dir (str): Directory to save model and outputs
            max_span_length (int): Maximum length of text spans
            resume_from_checkpoint (str, optional): Path to checkpoint to resume training
        """
        # Check if CUDA is available and set device
        self.device = torch.device("cuda" if torch.cuda.is_available() else "cpu")
        print(f"Using device: {self.device}")
        print(f"CUDA Available: {torch.cuda.is_available()}")
        if torch.cuda.is_available():
            print(f"CUDA Device Name: {torch.cuda.get_device_name(0)}")
            print(f"CUDA Device Capability: {torch.cuda.get_device_capability(0)}")

        self.output_dir = output_dir
        os.makedirs(output_dir, exist_ok=True)
        
        self.max_span_length = max_span_length

        # Initialize tokenizer
        if resume_from_checkpoint:
            self.tokenizer = AutoTokenizer.from_pretrained(resume_from_checkpoint)
        else:
            self.tokenizer = AutoTokenizer.from_pretrained(model_name)

        if self.tokenizer.pad_token is None:
            self.tokenizer.pad_token = self.tokenizer.eos_token
            self.tokenizer.pad_token_id = self.tokenizer.eos_token_id

        # Initialize or load model
        if resume_from_checkpoint:
            self.model = AutoModelForTokenClassification.from_pretrained(
                resume_from_checkpoint, num_labels=2
            )
        else:
            self.model = AutoModelForTokenClassification.from_pretrained(
                model_name, num_labels=2
            )
        
        self.model.resize_token_embeddings(len(self.tokenizer))
        self.model.config.pad_token_id = self.tokenizer.pad_token_id
        self.model.to(self.device)

    def extract_word_labels(self, text: str, propaganda_spans: List[Tuple[int, int]]) -> Dict[str, Any]:
        """
        Convert propaganda spans to word-level labels.

        Args:
            text (str): Full text content.
            propaganda_spans (List[Tuple[int, int]]): List of start and end indices for propaganda spans.

        Returns:
            A dictionary with tokenized `input_ids` and aligned `labels`.
        """
        # Tokenize the text
        tokenized = self.tokenizer(
            text,
            truncation=True,
            padding="max_length",
            max_length=self.max_span_length,
            return_offsets_mapping=True  # Get offsets for alignment
        )

        # Initialize labels
        labels = [0] * len(tokenized["input_ids"])  # Default to non-propaganda (0)

        # Align spans with tokens
        for start, end in propaganda_spans:
            for idx, (token_start, token_end) in enumerate(tokenized["offset_mapping"]):
                if token_start >= start and token_end <= end:  # Token falls within a propaganda span
                    labels[idx] = 1  # Propaganda
        
        # Ensure padding tokens are ignored during training
        for idx, token_id in enumerate(tokenized["input_ids"]):
            if token_id == self.tokenizer.pad_token_id:
                labels[idx] = -100  # Ignore padding tokens during loss computation

        # Debugging: Check padding tokens and their labels
        padding_indices = [idx for idx, token_id in enumerate(tokenized["input_ids"]) if token_id == self.tokenizer.pad_token_id]
        padding_labels = [labels[idx] for idx in padding_indices]
        print("Padding indices:", padding_indices)
        print("Padding labels:", padding_labels)

        # Remove offset mapping (not needed for training)
        tokenized.pop("offset_mapping")

        # Add labels to tokenized data
        tokenized["labels"] = labels
        return tokenized


    def load_data(self, articles_dir: str, train_labels_dir: str) -> Dataset:
        """
        Loads articles and generates token-level labels from propaganda spans. 

        Args:
         articles_dir (str): Directory containing article files.
         train_labels_dir (str): Path to labels file.

        Returns:
            A HuggingFace Dataset object with tokenized input and aligned labels.
        """
        data = []

        # Read all label spans from the labels file
        article_labels = {}
        with open(train_labels_dir, 'r', encoding='utf-8') as f:
            for line in f:
                parts = line.strip().split('\t')
                if len(parts) == 3:
                    article_id, start, end = parts[0], int(parts[1]), int(parts[2])
                    if article_id not in article_labels:
                        article_labels[article_id] = []
                    article_labels[article_id].append((start, end))

        # Process each article
        for article_file in os.listdir(articles_dir):
            # Ensure the file matches the expected naming pattern
            if not article_file.startswith('article') or not article_file.endswith('.txt'):
                continue

            # Extract article ID
            article_id = article_file[7:-4]  # Remove 'article' prefix and '.txt' suffix
            article_path = os.path.join(articles_dir, article_file)

            # Read article text
            with open(article_path, 'r', encoding='utf-8') as f:
                text = f.read()

            # If there are labels for this article
            if article_id in article_labels:
                propaganda_spans = article_labels[article_id]
                tokenized_data = self.extract_word_labels(text, propaganda_spans)
                
                # Debugging: Check if padding tokens are labeled correctly
                padding_indices = [idx for idx, token_id in enumerate(tokenized_data["input_ids"]) if token_id == self.tokenizer.pad_token_id]
                padding_labels = [tokenized_data["labels"][idx] for idx in padding_indices]
                print(f"Article ID: {article_id}")
                print("Padding indices:", padding_indices)
                print("Padding labels:", padding_labels)
                
                data.append(tokenized_data)

        if not data:
            raise ValueError("No data loaded. Check dataset paths.")

        # Return a HuggingFace Dataset
        return Dataset.from_list(data)


    def tokenize_data(self, examples):
        """
        Tokenizes a batch of examples.

        Args:
            examples (Dict[str, Any]): A dictionary of examples with keys 'text' and 'label'

        Returns:
            Tokenized examples ready for model training.
        """
        tokens = self.tokenizer(
             examples['text'], 
            truncation=True, 
            padding=True, 
            max_length=self.max_span_length
            )
        tokens["labels"] = examples["label"]
        return tokens
        
    from sklearn.metrics import accuracy_score, precision_recall_fscore_support, classification_report
    import numpy as np
    import os

    def compute_metrics(self, eval_pred):
        """
        Compute metrics for the Hugging Face Trainer.

        Args:
            eval_pred: Named tuple containing predictions and labels.

        Returns:
            Dict[str, float]: Dictionary containing accuracy, precision, recall, F1 score, and class-specific metrics.
        """
        labels = eval_pred.label_ids
        preds = eval_pred.predictions.argmax(axis=-1)

        # Mask ignored tokens (-100)
        valid_indices = labels != -100
        labels_flat = labels[valid_indices]
        preds_flat = preds[valid_indices]

        # Compute overall metrics
        accuracy = accuracy_score(labels_flat, preds_flat)
        precision, recall, f1, _ = precision_recall_fscore_support(
            labels_flat, preds_flat, average="binary"
        )

        # Per-Class Metrics
        class_metrics = precision_recall_fscore_support(
            labels_flat, preds_flat, average=None, labels=[0, 1]
        )
        non_propaganda_metrics = {
            "precision": class_metrics[0][0], 
            "recall": class_metrics[1][0], 
            "f1": class_metrics[2][0]
        }
        propaganda_metrics = {
            "precision": class_metrics[0][1], 
            "recall": class_metrics[1][1], 
            "f1": class_metrics[2][1]
        }

        # Optional Debug Logging for a Subset
        if getattr(self, "output_dir", None):
            debug_path = os.path.join(self.output_dir, "debug_labels_preds.txt")
            sample_indices = np.random.choice(len(labels_flat), size=min(100, len(labels_flat)), replace=False)
            with open(debug_path, "w") as f:
                f.write("Subset of Predictions and True Labels:\n")
                for i in sample_indices:
                    f.write(f"Index: {i}, True Label: {labels_flat[i]}, Predicted Label: {preds_flat[i]}\n")

            # Classification report
            report = classification_report(
                labels_flat,
                preds_flat,
                target_names=["Non-Propaganda", "Propaganda"]
            )
            report_path = os.path.join(self.output_dir, "classification_report.txt")
            with open(report_path, "w") as f:
                f.write("Detailed Classification Report:\n")
                f.write(report)

        return {
            "accuracy": accuracy,
            "precision": precision,
            "recall": recall,
            "f1": f1,
            "non_propaganda_metrics": non_propaganda_metrics,
            "propaganda_metrics": propaganda_metrics
        }



    def train(self, 
            train_articles_dir: str, 
            train_labels_dir: str, 
            test_size: float = 0.1,
            epochs: int = 20, 
            learning_rate: float = 5e-5,
            gradient_accumulation_steps: int = 4,
            lr_decay_patience: int = 5):
        """
        Train the propaganda detector using gradient accumulation.
        """
        # Load tokenized dataset
        tokenized_dataset = self.load_data(train_articles_dir, train_labels_dir)

        
        train_test_split = tokenized_dataset.train_test_split(test_size=test_size)

        # Training arguments with gradient accumulation
        training_args = TrainingArguments(
            output_dir=self.output_dir,
            eval_strategy="epoch",
            save_strategy="epoch",
            learning_rate=learning_rate,
            per_device_train_batch_size=32 if torch.cuda.is_available() else 16,
            per_device_eval_batch_size=32 if torch.cuda.is_available() else 16,
            auto_find_batch_size=True,
            num_train_epochs=epochs,
            weight_decay=0.01,
            gradient_accumulation_steps=gradient_accumulation_steps,
            load_best_model_at_end=True,
            metric_for_best_model="f1",
            logging_dir=os.path.join(self.output_dir, "logs"),
            logging_steps=10,
            save_total_limit=15,
            fp16=torch.cuda.is_available(),  # Mixed precision training
            dataloader_num_workers=4 if torch.cuda.is_available() else 0
        )

        # Data collator for efficient padding
        data_collator = DataCollatorForTokenClassification(
            tokenizer=self.tokenizer,
            padding=True,
            return_tensors="pt"
        )

        # Optimizer and scheduler
        optimizer = torch.optim.AdamW(self.model.parameters(), lr=learning_rate)
        scheduler = ReduceLROnPlateau(optimizer, mode="min", patience=lr_decay_patience, verbose=True)

        # Function to update scheduler on evaluation
        def update_scheduler(trainer, state, control, metrics=None, **kwargs):
            if metrics and "eval_loss" in metrics:
                scheduler.step(metrics["eval_loss"])

        # Trainer
        trainer = Trainer(
            model=self.model,
            args=training_args,
            train_dataset=train_test_split["train"],
            eval_dataset=train_test_split["test"],
            compute_metrics=self.compute_metrics,  # No changes here
            data_collator=data_collator,
            optimizers=(optimizer, None),  # Scheduler handled separately
        )

        # Train and evaluate
        trainer.train()
        trainer.evaluate()

        # Save final model and tokenizer
        trainer.save_model(os.path.join(self.output_dir, "final_model"))
        self.tokenizer.save_pretrained(os.path.join(self.output_dir, "final_model"))


    def predict(self, article_id: str, text: str) -> List[str]:
        """
        Predict propaganda spans in the given text.

        Args:
            article_id (str): The ID of the article.
            text (str): Input text to analyze.

        Returns:
            List[str]: Predictions in the format "article_id start end".
        """

        print(f"Processing article ID: {article_id}")
        print(f"Text length: {len(text)} characters")

        # Tokenize the input text
        tokenized = self.tokenizer(
            text,
            truncation=True,
            padding="max_length",
            max_length=self.max_span_length,
            return_offsets_mapping=True,  # Get offsets for alignment
            return_tensors="pt"
        ).to(self.device)

        # Extract offset mapping and remove it from tokenized inputs
        offset_mapping = tokenized.pop("offset_mapping")
        print(f"Tokenized input: {tokenized}")
        print(f"Offset mapping: {offset_mapping}")

        # Make predictions
        with torch.no_grad():
            outputs = self.model(**tokenized)
            logits = outputs.logits
            predictions = torch.argmax(logits, dim=-1)  # Keep as a tensor for consistency
            print(f"Logits: {logits}")
            print(f"Predictions: {predictions}")

        # Ensure predictions are a list (handles single vs batch cases)
        predictions = predictions.squeeze().tolist()
        if isinstance(predictions, int):  # Single prediction case
            predictions = [predictions]

        # Convert predictions back to text spans
        propaganda_spans = []
        offset_mapping = offset_mapping.squeeze().tolist()
        if isinstance(offset_mapping[0], int):  # Handle single-token case
            offset_mapping = [offset_mapping]

        for idx, pred in enumerate(predictions):
            if pred == 1:  # Predicted as propaganda
                start, end = offset_mapping[idx]
                propaganda_spans.append((start, end))
        
        print(f"Propaganda spans before merging: {propaganda_spans}")

        # Merge consecutive spans
        merged_spans = []
        for start, end in propaganda_spans:
            if not merged_spans or start > merged_spans[-1][1]:
                merged_spans.append((start, end))
            else:
                # Extend the last span
                merged_spans[-1] = (merged_spans[-1][0], max(merged_spans[-1][1], end))
        
        print(f"Merged spans: {merged_spans}")


        # Format output as "article_id start end"
        formatted_output = [f"{article_id}\t{start}\t{end}" for start, end in merged_spans]
        print(f"Formatted output: {formatted_output}")
        return formatted_output




    def predict_from_folder(self, folder_path: str, output_file: str) -> None:
        """
        Predict propaganda spans for all articles in a folder and save the results.

        Args:
            folder_path (str): Path to the folder containing test article `.txt` files.
            output_file (str): Path to the file where predictions will be saved.

        Returns:
            None: Writes predictions to the specified output file.
        """
        all_predictions = []

        # Process each article file in the folder
        for file_name in os.listdir(folder_path):
            if file_name.endswith('.txt') and file_name.startswith('article'):
                # Extract article ID from the file name
                article_id = file_name[7:-4]  # Removes 'article' prefix and '.txt' suffix
                file_path = os.path.join(folder_path, file_name)

                # Read the article text
                with open(file_path, 'r', encoding='utf-8') as file:
                    text = file.read()

                # Get predictions for this article
                predictions = self.predict(article_id, text)
                all_predictions.extend(predictions)

        # Save all predictions to the output file
        with open(output_file, "w") as f:
            for line in all_predictions:
                f.write(line + "\n")

        print(f"Predictions saved to {output_file}")

    def save_predictions(self, output_file: str, predictions: List[str]):
        """
        Save predictions to a file.

        Args:
            output_file (str): Path to the output file.
            predictions (List[str]): List of predictions in the format "article_id start end".
        """
        with open(output_file, "w") as f:
            f.write("\n".join(predictions) + "\n")

def test_tokenization_and_label_alignment_for_article(detector: PropagandaDetector, article_path: str, labels_path: str):
    """
    Test if tokenization and label alignment during training match tokenization during inference
    for a specific article.

    Args:
        detector (PropagandaDetector): The initialized detector instance.
        article_path (str): Path to the article file.
        labels_path (str): Path to the corresponding labels file.
    """
    # Read the article content
    with open(article_path, 'r', encoding='utf-8') as f:
        text = f.read()

    # Read the labels for the article
    article_id = article_path.split('/')[-1].split('.')[0].replace('article', '')
    spans = []
    with open(labels_path, 'r', encoding='utf-8') as f:
        for line in f:
            parts = line.strip().split('\t')
            if parts[0] == article_id:
                spans.append((int(parts[1]), int(parts[2])))

    print(f"Article ID: {article_id}")
    print(f"Text length: {len(text)}")
    print(f"Propaganda spans: {spans}")

    # Tokenization and label alignment
    training_tokenized = detector.extract_word_labels(text, spans)
    print("\n=== Training Tokenization & Labels ===")
    for token_id, label in zip(training_tokenized["input_ids"], training_tokenized["labels"]):
        print(f"Token ID: {token_id}, Token: {detector.tokenizer.decode([token_id])}, Label: {label}")

    # Inference tokenization
    inference_tokenized = detector.tokenizer(
        text,
        truncation=True,
        padding="max_length",
        max_length=detector.max_span_length,
        return_offsets_mapping=True,
        return_tensors="pt"
    )
    offsets = inference_tokenized.pop("offset_mapping").squeeze().tolist()

    print("\n=== Inference Tokenization ===")
    for token_id, offset in zip(inference_tokenized["input_ids"].squeeze().tolist(), offsets):
        token = detector.tokenizer.decode([token_id])
        print(f"Token ID: {token_id}, Token: {token}, Offset: {offset}")

    print("\n=== Comparison of Training and Inference ===")
    for idx, (train_id, train_label) in enumerate(zip(training_tokenized["input_ids"], training_tokenized["labels"])):
        if idx < len(inference_tokenized["input_ids"].squeeze()):
            infer_id = inference_tokenized["input_ids"].squeeze()[idx].item()
            if train_id != infer_id:
                print(f"Mismatch at index {idx}: Training Token ID {train_id}, Inference Token ID {infer_id}")
            else:
                print(f"Match at index {idx}: Token ID {train_id}")
        else:
            print(f"Training token {train_id} exceeds inference tokenization length.")

    print("\n=== Debugging Completed ===")


def main():
    # Training setup
    detector = PropagandaDetector(
        #model_name="final_model", #select trained model to use
<<<<<<< HEAD
        resume_from_checkpoint="models/output/final_model_monday",#or select from where to resume training
=======
        resume_from_checkpoint="models/output/final_model", #or select from where to resume training
>>>>>>> db70c1d4
        max_span_length=512
    )
    #resume_from_checkpoint="propaganda_detector/final_model_distilbert_correct"
    test_articles_dir = 'datasets/test-articles'
    train_articles_dir = 'datasets/train-articles'
    test_labels_dir = 'datasets/test-task-tc-template.txt'

    # Paths for testing on only two articles
    subset_train_articles_dir = 'datasets/two-articles'
    subset_train_labels_dir = 'datasets/two-labels'
    output_predictions_file = "predictions.txt"

    article_path = "datasets/train-articles/article111111111.txt"
    labels_path = "datasets/train-labels-task1-span-identification/article111111111.task1-SI.labels"

    #test_tokenization_and_label_alignment_for_article(detector, article_path, labels_path)

    output_predictions_file = "predictions.txt"
    detector.predict_from_folder(test_articles_dir, output_predictions_file)

    print(f"Model max length: {detector.tokenizer.model_max_length}")

if __name__ == "__main__":
    main()
    <|MERGE_RESOLUTION|>--- conflicted
+++ resolved
@@ -534,11 +534,7 @@
     # Training setup
     detector = PropagandaDetector(
         #model_name="final_model", #select trained model to use
-<<<<<<< HEAD
         resume_from_checkpoint="models/output/final_model_monday",#or select from where to resume training
-=======
-        resume_from_checkpoint="models/output/final_model", #or select from where to resume training
->>>>>>> db70c1d4
         max_span_length=512
     )
     #resume_from_checkpoint="propaganda_detector/final_model_distilbert_correct"
